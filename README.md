--- conflicted
+++ resolved
@@ -30,13 +30,8 @@
 var playlist = await soundcloud.GetPlaylistAsync("https://soundcloud.com/tommy-enjoy/sets/aimer");
 foreach (var track in playlist.Tracks)
 {
-<<<<<<< HEAD
-    var trackUrl = await soundCloud.QueryTrackUrlAsync(track.Id);
-    var trackInfo = await soundCloud.GetTrackAsync(trackUrl);
-=======
     var trackUrl = await soundcloud.QueryTrackUrl(track.Id);
     var trackInfo = await soundcloud.GetTrackAsync(trackUrl);
->>>>>>> af8288ca
 
     tracks.Add(trackInfo);
 }
@@ -57,6 +52,6 @@
 {
     var trackName = string.Join("_", track.Title.Split(Path.GetInvalidFileNameChars()));
 
-    await soundcloud.DownloadAsync(track, $@"{Environment.CurrentDirectory}\Download\{trackName}.mp3");
+    await soundcloud.Download(track, $@"{Environment.CurrentDirectory}\Download\{trackName}.mp3");
 }
 ```